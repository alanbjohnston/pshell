--- conflicted
+++ resolved
@@ -5,11 +5,7 @@
 [c4 virtual machine]: https://github.com/rswier/c4.git
 [Squint]: https://github.com/HPCguy/Squint.git
 [list of implemented functions]: FUNCTIONS.md
-<<<<<<< HEAD
-[What's new] WHATSNEW.md
-=======
 [What's new]: WHATSNEW.md
->>>>>>> e343d101
 
 Credit where credit is due...
 
@@ -18,11 +14,7 @@
 and the [c4 virtual machine]. Floating point support was taken fom
 the [Squint] project.
 
-<<<<<<< HEAD
-What's new
-=======
 [What's new]
->>>>>>> e343d101
 
 About the compiler, briefly…
 
